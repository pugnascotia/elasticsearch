/*
 * Licensed to Elasticsearch under one or more contributor
 * license agreements. See the NOTICE file distributed with
 * this work for additional information regarding copyright
 * ownership. Elasticsearch licenses this file to you under
 * the Apache License, Version 2.0 (the "License"); you may
 * not use this file except in compliance with the License.
 * You may obtain a copy of the License at
 *
 *    http://www.apache.org/licenses/LICENSE-2.0
 *
 * Unless required by applicable law or agreed to in writing,
 * software distributed under the License is distributed on an
 * "AS IS" BASIS, WITHOUT WARRANTIES OR CONDITIONS OF ANY
 * KIND, either express or implied.  See the License for the
 * specific language governing permissions and limitations
 * under the License.
 */

package org.elasticsearch.common.time;

import org.elasticsearch.ElasticsearchParseException;

import java.math.BigDecimal;
import java.time.Instant;
import java.time.ZoneId;
import java.time.ZoneOffset;
import java.time.temporal.TemporalAccessor;
import java.util.Locale;
import java.util.regex.Pattern;

public class EpochSecondsDateFormatter implements DateFormatter {

    public static DateFormatter INSTANCE = new EpochSecondsDateFormatter();
    static final DateMathParser DATE_MATH_INSTANCE = new JavaDateMathParser(INSTANCE, INSTANCE);
    private static final Pattern SPLIT_BY_DOT_PATTERN = Pattern.compile("\\.");

    private EpochSecondsDateFormatter() {}

    @Override
    public TemporalAccessor parse(String input) {
        try {
            if (input.contains(".")) {
                String[] inputs = SPLIT_BY_DOT_PATTERN.split(input, 2);
                Long seconds = Long.valueOf(inputs[0]);
                if (inputs[1].length() == 0) {
                    // this is BWC compatible to joda time, nothing after the dot is allowed
                    return Instant.ofEpochSecond(seconds, 0).atZone(ZoneOffset.UTC);
                }
                // scientific notation it is!
                if (inputs[1].contains("e")) {
                    return Instant.ofEpochSecond(Double.valueOf(input).longValue()).atZone(ZoneOffset.UTC);
                }
                if (inputs[1].length() > 9) {
                    throw new ElasticsearchParseException("too much granularity after dot [{}]", input);
                }
                Long nanos = new BigDecimal(inputs[1]).movePointRight(9 - inputs[1].length()).longValueExact();
                if (seconds < 0) {
                    nanos = nanos * -1;
                }
                return Instant.ofEpochSecond(seconds, nanos).atZone(ZoneOffset.UTC);
            } else {
                return Instant.ofEpochSecond(Long.valueOf(input)).atZone(ZoneOffset.UTC);
            }
        } catch (NumberFormatException e) {
            throw new ElasticsearchParseException("invalid number [{}]", input);
        }
    }

    @Override
    public String format(TemporalAccessor accessor) {
        Instant instant = Instant.from(accessor);
        if (instant.getNano() != 0) {
            return String.valueOf(instant.getEpochSecond()) + "." + String.valueOf(instant.getNano()).replaceAll("0*$", "");
        }
        return String.valueOf(instant.getEpochSecond());
    }

    @Override
    public String pattern() {
        return "epoch_second";
    }

    @Override
    public Locale locale() {
        return Locale.ROOT;
    }

    @Override
    public ZoneId zone() {
        return ZoneOffset.UTC;
    }

    @Override
    public DateMathParser toDateMathParser() {
        return DATE_MATH_INSTANCE;
    }

    @Override
    public DateFormatter withZone(ZoneId zoneId) {
        if (zoneId.equals(ZoneOffset.UTC) == false) {
            throw new IllegalArgumentException(pattern() + " date formatter can only be in zone offset UTC");
        }
        return this;
    }

    @Override
    public DateFormatter withLocale(Locale locale) {
        if (Locale.ROOT.equals(locale) == false) {
            throw new IllegalArgumentException(pattern() + " date formatter can only be in locale ROOT");
        }
        return this;
    }
<<<<<<< HEAD

    @Override
    public DateFormatter parseDefaulting(Map<TemporalField, Long> fields) {
        return this;
    }

    @Override
    public DateMathParser toDateMathParser() {
        return new JavaDateMathParser(this);
    }
=======
>>>>>>> dad6f1c9
}<|MERGE_RESOLUTION|>--- conflicted
+++ resolved
@@ -111,17 +111,4 @@
         }
         return this;
     }
-<<<<<<< HEAD
-
-    @Override
-    public DateFormatter parseDefaulting(Map<TemporalField, Long> fields) {
-        return this;
-    }
-
-    @Override
-    public DateMathParser toDateMathParser() {
-        return new JavaDateMathParser(this);
-    }
-=======
->>>>>>> dad6f1c9
 }