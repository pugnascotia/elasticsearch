--- conflicted
+++ resolved
@@ -478,15 +478,12 @@
         if (docMapper.getMapping() != null) {
             doc.addDynamicMappingsUpdate(docMapper.getMapping());
         }
-<<<<<<< HEAD
-        doc.seqNo().setLongValue(seqNo);
-        return new Engine.Index(docMapper.getDocumentMapper().uidMapper().term(doc.uid().stringValue()), doc, seqNo, version, versionType, origin, startTime);
-=======
+
         MappedFieldType uidFieldType = docMapper.getDocumentMapper().uidMapper().fieldType();
         Query uidQuery = uidFieldType.termQuery(doc.uid(), null);
         Term uid = MappedFieldType.extractTerm(uidQuery);
-        return new Engine.Index(uid, doc, version, versionType, origin, startTime);
->>>>>>> d3d57da8
+        doc.seqNo().setLongValue(seqNo);
+        return new Engine.Index(uid, doc, seqNo, version, versionType, origin, startTime);
     }
 
     /**
@@ -522,15 +519,10 @@
     public Engine.Delete prepareDeleteOnPrimary(String type, String id, long version, VersionType versionType) {
         verifyPrimary();
         final DocumentMapper documentMapper = docMapper(type).getDocumentMapper();
-<<<<<<< HEAD
-        final Term uid = documentMapper.uidMapper().term(Uid.createUid(type, id));
-        return prepareDelete(type, id, uid, SequenceNumbersService.UNASSIGNED_SEQ_NO, version, versionType, Engine.Operation.Origin.PRIMARY);
-=======
         final MappedFieldType uidFieldType = documentMapper.uidMapper().fieldType();
         final Query uidQuery = uidFieldType.termQuery(Uid.createUid(type, id), null);
         final Term uid = MappedFieldType.extractTerm(uidQuery);
-        return prepareDelete(type, id, uid, version, versionType, Engine.Operation.Origin.PRIMARY);
->>>>>>> d3d57da8
+        return prepareDelete(type, id, uid, SequenceNumbersService.UNASSIGNED_SEQ_NO, version, versionType, Engine.Operation.Origin.PRIMARY);
     }
 
     public Engine.Delete prepareDeleteOnReplica(String type, String id, long seqNo, long version, VersionType versionType) {
@@ -538,15 +530,10 @@
             throw new IllegalIndexShardStateException(shardId, state, "shard is not a replica");
         }
         final DocumentMapper documentMapper = docMapper(type).getDocumentMapper();
-<<<<<<< HEAD
-        final Term uid = documentMapper.uidMapper().term(Uid.createUid(type, id));
-        return prepareDelete(type, id, uid, seqNo, version, versionType, Engine.Operation.Origin.REPLICA);
-=======
         final MappedFieldType uidFieldType = documentMapper.uidMapper().fieldType();
         final Query uidQuery = uidFieldType.termQuery(Uid.createUid(type, id), null);
         final Term uid = MappedFieldType.extractTerm(uidQuery);
-        return prepareDelete(type, id, uid, version, versionType, Engine.Operation.Origin.REPLICA);
->>>>>>> d3d57da8
+        return prepareDelete(type, id, uid, seqNo, version, versionType, Engine.Operation.Origin.REPLICA);
     }
 
     static Engine.Delete prepareDelete(String type, String id, Term uid, long seqNo, long version, VersionType versionType, Engine.Operation.Origin origin) {
