/*
 * Copyright Elasticsearch B.V. and/or licensed to Elasticsearch B.V. under one
 * or more contributor license agreements. Licensed under the Elastic License;
 * you may not use this file except in compliance with the Elastic License.
 */
package org.elasticsearch.xpack.security.authc.ldap;

<<<<<<< HEAD
import java.util.Map;

=======
import com.unboundid.ldap.sdk.LDAPException;
import org.elasticsearch.ElasticsearchException;
import org.elasticsearch.common.inject.Inject;
>>>>>>> 2de185ac
import org.elasticsearch.common.settings.Settings;
import org.elasticsearch.watcher.ResourceWatcherService;
import org.elasticsearch.xpack.security.authc.RealmConfig;
import org.elasticsearch.xpack.security.authc.ldap.support.AbstractLdapRealm;
import org.elasticsearch.xpack.security.authc.ldap.support.SessionFactory;
import org.elasticsearch.xpack.security.authc.support.DnRoleMapper;
import org.elasticsearch.xpack.security.ssl.ClientSSLService;
<<<<<<< HEAD
=======
import org.elasticsearch.watcher.ResourceWatcherService;

import java.util.Map;
>>>>>>> 2de185ac

/**
 * Authenticates username/password tokens against ldap, locates groups and maps them to roles.
 */
public class LdapRealm extends AbstractLdapRealm {

    public static final String TYPE = "ldap";

    public LdapRealm(RealmConfig config, ResourceWatcherService watcherService, ClientSSLService clientSSLService) {
        this(config, sessionFactory(config, clientSSLService), new DnRoleMapper(TYPE, config, watcherService, null));
    }

    // pkg private for testing
    LdapRealm(RealmConfig config, SessionFactory sessionFactory, DnRoleMapper roleMapper) {
        super(TYPE, config, sessionFactory, roleMapper);
    }

<<<<<<< HEAD
    static SessionFactory sessionFactory(RealmConfig config, ClientSSLService clientSSLService) {
        Settings searchSettings = userSearchSettings(config);
        if (!searchSettings.names().isEmpty()) {
            if (config.settings().getAsArray(LdapSessionFactory.USER_DN_TEMPLATES_SETTING).length > 0) {
                throw new IllegalArgumentException("settings were found for both user search and user template modes of operation. " +
                    "Please remove the settings for the mode you do not wish to use. For more details refer to the ldap " +
                    "authentication section of the X-Pack guide.");
=======
    public static class Factory extends AbstractLdapRealm.Factory<LdapRealm> {

        private final ResourceWatcherService watcherService;
        private final ClientSSLService clientSSLService;

        @Inject
        public Factory(ResourceWatcherService watcherService, ClientSSLService clientSSLService) {
            super(TYPE);
            this.watcherService = watcherService;
            this.clientSSLService = clientSSLService;
        }

        @Override
        public LdapRealm create(RealmConfig config) {
            try {
                SessionFactory sessionFactory = sessionFactory(config, clientSSLService);
                DnRoleMapper roleMapper = new DnRoleMapper(TYPE, config, watcherService, null);
                return new LdapRealm(config, sessionFactory, roleMapper);
            } catch (LDAPException e) {
                throw new ElasticsearchException("failed to create realm [{}/{}]", e, LdapRealm.TYPE, config.name());
>>>>>>> 2de185ac
            }
            return new LdapUserSearchSessionFactory(config, clientSSLService).init();
        }
        return new LdapSessionFactory(config, clientSSLService).init();
    }

<<<<<<< HEAD
    static Settings userSearchSettings(RealmConfig config) {
        return config.settings().getAsSettings("user_search");
    }
=======
        static SessionFactory sessionFactory(RealmConfig config, ClientSSLService clientSSLService) throws LDAPException {
            Settings searchSettings = userSearchSettings(config);
            if (!searchSettings.names().isEmpty()) {
                if (config.settings().getAsArray(LdapSessionFactory.USER_DN_TEMPLATES_SETTING).length > 0) {
                    throw new IllegalArgumentException("settings were found for both user search and user template modes of operation. " +
                            "Please remove the settings for the mode you do not wish to use. For more details refer to the ldap " +
                            "authentication section of the X-Pack guide.");
                }
                return new LdapUserSearchSessionFactory(config, clientSSLService);
            }
            return new LdapSessionFactory(config, clientSSLService);
        }
>>>>>>> 2de185ac

    @Override
    public Map<String, Object> usageStats() {
        Map<String, Object> stats = super.usageStats();
        stats.put("user_search", userSearchSettings(config).isEmpty() == false);
        return stats;
    }
}<|MERGE_RESOLUTION|>--- conflicted
+++ resolved
@@ -5,14 +5,10 @@
  */
 package org.elasticsearch.xpack.security.authc.ldap;
 
-<<<<<<< HEAD
 import java.util.Map;
 
-=======
 import com.unboundid.ldap.sdk.LDAPException;
 import org.elasticsearch.ElasticsearchException;
-import org.elasticsearch.common.inject.Inject;
->>>>>>> 2de185ac
 import org.elasticsearch.common.settings.Settings;
 import org.elasticsearch.watcher.ResourceWatcherService;
 import org.elasticsearch.xpack.security.authc.RealmConfig;
@@ -20,12 +16,7 @@
 import org.elasticsearch.xpack.security.authc.ldap.support.SessionFactory;
 import org.elasticsearch.xpack.security.authc.support.DnRoleMapper;
 import org.elasticsearch.xpack.security.ssl.ClientSSLService;
-<<<<<<< HEAD
-=======
-import org.elasticsearch.watcher.ResourceWatcherService;
 
-import java.util.Map;
->>>>>>> 2de185ac
 
 /**
  * Authenticates username/password tokens against ldap, locates groups and maps them to roles.
@@ -43,60 +34,26 @@
         super(TYPE, config, sessionFactory, roleMapper);
     }
 
-<<<<<<< HEAD
     static SessionFactory sessionFactory(RealmConfig config, ClientSSLService clientSSLService) {
         Settings searchSettings = userSearchSettings(config);
-        if (!searchSettings.names().isEmpty()) {
-            if (config.settings().getAsArray(LdapSessionFactory.USER_DN_TEMPLATES_SETTING).length > 0) {
-                throw new IllegalArgumentException("settings were found for both user search and user template modes of operation. " +
-                    "Please remove the settings for the mode you do not wish to use. For more details refer to the ldap " +
-                    "authentication section of the X-Pack guide.");
-=======
-    public static class Factory extends AbstractLdapRealm.Factory<LdapRealm> {
-
-        private final ResourceWatcherService watcherService;
-        private final ClientSSLService clientSSLService;
-
-        @Inject
-        public Factory(ResourceWatcherService watcherService, ClientSSLService clientSSLService) {
-            super(TYPE);
-            this.watcherService = watcherService;
-            this.clientSSLService = clientSSLService;
-        }
-
-        @Override
-        public LdapRealm create(RealmConfig config) {
-            try {
-                SessionFactory sessionFactory = sessionFactory(config, clientSSLService);
-                DnRoleMapper roleMapper = new DnRoleMapper(TYPE, config, watcherService, null);
-                return new LdapRealm(config, sessionFactory, roleMapper);
-            } catch (LDAPException e) {
-                throw new ElasticsearchException("failed to create realm [{}/{}]", e, LdapRealm.TYPE, config.name());
->>>>>>> 2de185ac
-            }
-            return new LdapUserSearchSessionFactory(config, clientSSLService).init();
-        }
-        return new LdapSessionFactory(config, clientSSLService).init();
-    }
-
-<<<<<<< HEAD
-    static Settings userSearchSettings(RealmConfig config) {
-        return config.settings().getAsSettings("user_search");
-    }
-=======
-        static SessionFactory sessionFactory(RealmConfig config, ClientSSLService clientSSLService) throws LDAPException {
-            Settings searchSettings = userSearchSettings(config);
+        try {
             if (!searchSettings.names().isEmpty()) {
                 if (config.settings().getAsArray(LdapSessionFactory.USER_DN_TEMPLATES_SETTING).length > 0) {
                     throw new IllegalArgumentException("settings were found for both user search and user template modes of operation. " +
-                            "Please remove the settings for the mode you do not wish to use. For more details refer to the ldap " +
-                            "authentication section of the X-Pack guide.");
+                        "Please remove the settings for the mode you do not wish to use. For more details refer to the ldap " +
+                        "authentication section of the X-Pack guide.");
                 }
                 return new LdapUserSearchSessionFactory(config, clientSSLService);
             }
             return new LdapSessionFactory(config, clientSSLService);
+        } catch (LDAPException e) {
+            throw new ElasticsearchException("failed to create realm [{}/{}]", e, LdapRealm.TYPE, config.name());
         }
->>>>>>> 2de185ac
+    }
+
+    static Settings userSearchSettings(RealmConfig config) {
+        return config.settings().getAsSettings("user_search");
+    }
 
     @Override
     public Map<String, Object> usageStats() {
